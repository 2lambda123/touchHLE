--- conflicted
+++ resolved
@@ -37,25 +37,17 @@
         // some Linux systems
         link_search(&openal_soft_out.join("lib64"));
 
-<<<<<<< HEAD
-    // Some dependencies of OpenAL Soft.
-    let os = env::var("CARGO_CFG_TARGET_OS").expect("CARGO_CFG_TARGET_OS was not set");
-    if os.eq_ignore_ascii_case("macos") {
-        link_framework("AudioToolbox");
-        link_framework("CoreAudio");
-        link_framework("CoreFoundation");
-=======
-        if cfg!(target_os = "linux") {
+        // Some dependencies of OpenAL Soft.
+        let os = env::var("CARGO_CFG_TARGET_OS").expect("CARGO_CFG_TARGET_OS was not set");
+        if os.eq_ignore_ascii_case("linux") {
             // OpenAL on Linux depends on sndio, needs to be dynamically linked
             println!("cargo:rustc-link-lib=dylib=sndio");
         }
-        // Some dependencies of OpenAL Soft.
-        if cfg!(target_os = "macos") {
+        if os.eq_ignore_ascii_case("macos") {
             link_framework("AudioToolbox");
             link_framework("CoreAudio");
             link_framework("CoreFoundation");
         }
->>>>>>> 15a96010
     }
 
     // see also src/audio/openal.rs
